[package]
name = "termprogress"
description = "A terminal progress bar renderer with status and spinners"
license = "GPL-3.0-or-later"
<<<<<<< HEAD
# TODO: After full interface update & correction, bump version to `0.11.0` instead or a revision.
version = "0.10.1"
=======
version = "0.11.0-r0"
>>>>>>> 1ef1aeda
authors = ["Avril <flanchan@cumallover.me>"]
edition = "2024"

# See more keys and their definitions at https://doc.rust-lang.org/cargo/reference/manifest.html

[features]
default = ["size"]

# Use terminal size when drawing bars.
size = ["dep:terminal_size"]

# TODO: React to `SIGWINCH` when output stream is a terminal (linux only.)
reactive = []

[dependencies]
atomic_refcell = "0.1.10"
stackalloc = "1.2.0"
terminal_size = {version = "0.4", optional = true}

[build-dependencies]
rustc_version = "0.4"
<|MERGE_RESOLUTION|>--- conflicted
+++ resolved
@@ -2,12 +2,7 @@
 name = "termprogress"
 description = "A terminal progress bar renderer with status and spinners"
 license = "GPL-3.0-or-later"
-<<<<<<< HEAD
-# TODO: After full interface update & correction, bump version to `0.11.0` instead or a revision.
-version = "0.10.1"
-=======
-version = "0.11.0-r0"
->>>>>>> 1ef1aeda
+version = "0.11.0"
 authors = ["Avril <flanchan@cumallover.me>"]
 edition = "2024"
 
@@ -20,7 +15,7 @@
 size = ["dep:terminal_size"]
 
 # TODO: React to `SIGWINCH` when output stream is a terminal (linux only.)
-reactive = []
+# reactive = []
 
 [dependencies]
 atomic_refcell = "0.1.10"
